--- conflicted
+++ resolved
@@ -47,15 +47,9 @@
 
     def __getitem__(self, idx):
         start_idx, end_idx, doc_idx, block_idx = self.samples_mapping[idx]
-<<<<<<< HEAD
-        title = list(self.titles_dataset[int(doc_idx)])
-        context = [list(self.context_dataset[i]) for i in range(start_idx, end_idx)]
-        assert len(context) > 1
-=======
         title = list(self.title_dataset[int(doc_idx)])
         block = [list(self.block_dataset[i]) for i in range(start_idx, end_idx)]
         assert len(block) > 1
->>>>>>> 4abd7ce2
 
         # avoid selecting the first or last sentence to be the query.
         if len(block) == 2:
@@ -63,15 +57,9 @@
         else:
             rand_sent_idx = self.rng.randint(1, len(block) - 2)
 
-<<<<<<< HEAD
         # keep the query in the context 10% of the time.
         if self.rng.random() < 1:
-            input = context[rand_sent_idx].copy()
-=======
-        # keep the query in the block 10% of the time.
-        if self.rng.random() < 0.1:
             query = block[rand_sent_idx].copy()
->>>>>>> 4abd7ce2
         else:
             query = block.pop(rand_sent_idx)
 
@@ -84,22 +72,13 @@
         block_tokens, block_token_types, block_pad_mask = self.concat_and_pad_tokens(block, title)
 
         sample = {
-<<<<<<< HEAD
-            'input_text': np.array(input_tokens),
-            'input_types': np.array(input_token_types),
-            'input_pad_mask': np.array(input_pad_mask),
-            'context_text': np.array(context_tokens),
-            'context_types': np.array(context_token_types),
-            'context_pad_mask': np.array(context_pad_mask),
-            'context_indices': np.array([start_idx, end_idx, doc_idx, block_idx]).astype(np.int64)
-=======
             'query_tokens': np.array(query_tokens),
             'query_types': np.array(query_token_types),
             'query_pad_mask': np.array(query_pad_mask),
             'block_tokens': np.array(block_tokens),
             'block_types': np.array(block_token_types),
-            'block_pad_mask': np.array(block_pad_mask)
->>>>>>> 4abd7ce2
+            'block_pad_mask': np.array(block_pad_mask),
+            'block_indices': np.array([start_idx, end_idx, doc_idx, block_idx]).astype(np.int64)
         }
 
         return sample
